// Copyright 2021-2023, University of Colorado Boulder

/**
 * CarouselComboBox behaves like a combo box, but its listbox is a carousel. This allows you to scroll through a
 * long list of items, a feature that ComboBoxListBox does not support. ComboBoxItem, ComboBoxButton, and
 * Carousel are reused.
 *
 * THINK TWICE BEFORE USING THIS IN A SIM!
 * CarouselComboBox was created as a quick way to address situations where ComboBox's listbox gets too long,
 * for example https://github.com/phetsims/sun/issues/673. This tends to happen in internal 'demo' applications
 * (sun, scenery-phet,... ) that have long lists of demos. And as a design best-practice, PhET tends to avoid
 * longs lists of things in sims. So if you find yourself reaching for CarouselComboBox, consider whether a
 * different UI component might provide a better UX.
 *
 * Possible future work:
 * - Modify ComboBox so that it can use different types of popups (ComboBoxListBox, Carousel,...), or
 * - Make CarouselComboBox pop up the Carousel in front of everything else
 * - a11y support in CarouselComboBox
 *
 * @author Chris Malley (PixelZoom, Inc.)
 */

import TProperty from '../../axon/js/TProperty.js';
import StrictOmit from '../../phet-core/js/types/StrictOmit.js';
import Multilink from '../../axon/js/Multilink.js';
import Dimension2 from '../../dot/js/Dimension2.js';
import dotRandom from '../../dot/js/dotRandom.js';
import optionize, { combineOptions } from '../../phet-core/js/optionize.js';
import { AlignBox, AlignGroup, Color, Display, HBox, Node, NodeOptions, PressListener, Rectangle, SceneryEvent, TColor, VBox, WidthSizable, WidthSizableOptions } from '../../scenery/js/imports.js';
import Tandem from '../../tandem/js/Tandem.js';
import Carousel, { CarouselOptions } from './Carousel.js';
import ComboBoxButton, { ComboBoxButtonOptions } from './ComboBoxButton.js';
import PageControl, { PageControlOptions } from './PageControl.js';
import sun from './sun.js';
import { ComboBoxItem } from './ComboBox.js';
import { getGroupItemNodes } from './GroupItemOptions.js';

type SelfOptions = {

  // Nested options passed to subcomponents
  itemNodeOptions?: CarouselItemNodeOptions;
  carouselOptions?: CarouselOptions;
  pageControlOptions?: StrictOmit<PageControlOptions, 'orientation'>;
  buttonOptions?: StrictOmit<ComboBoxButtonOptions, 'content' | 'listener'>;
};

type ParentOptions = NodeOptions & WidthSizableOptions;
export type CarouselComboBoxOptions = SelfOptions & StrictOmit<ParentOptions, 'children'>;

export default class CarouselComboBox<T> extends WidthSizable( Node ) {

  private readonly disposeCarouselComboBox: () => void;

  /**
   * @param property - the Property that is set when an item is selected
   * @param comboBoxItems - the items that appear in the carousel
   * @param providedOptions
   */
  public constructor( property: TProperty<T>, comboBoxItems: ComboBoxItem<T>[], providedOptions?: CarouselComboBoxOptions ) {

    const options = optionize<CarouselComboBoxOptions, SelfOptions, ParentOptions>()( {

      itemNodeOptions: {
        align: 'left', // {string} alignment of item nodes on backgrounds, 'left'|'center'|'right'
        overColor: Color.grayColor( 245 ), // {ColorDef} background color of the item that the pointer is over
        selectedColor: 'yellow', // {ColorDef} background color of the selected item
        xMargin: 6, // {number} x margin for backgrounds on the items in the carousel
        yMargin: 2 // {number} y margin for backgrounds on the items in the carousel
      },

      carouselOptions: {
        buttonOptions: {
          arrowSize: new Dimension2( 20, 4 ),
        },

        // Like ComboBox, 'vertical' is the only orientation supported (verified below).
        orientation: 'vertical',

        // Spacing and margins will be built into the backgrounds that are add to the item Nodes,
        // so set them to zero for the carousel.
        spacing: 0,
        margin: 0,

        // {number} If there are fewer items than this in the carousel, the actual number of items will be used.
        itemsPerPage: 15
      },

      pageControlOptions: {
        interactive: true
      },

      buttonOptions: {
        arrowDirection: 'down', // 'up' is not currently supported (verified below)
        baseColor: 'rgb( 218, 236, 255 )',
        xMargin: 6, // You'll typically want this to be the same as itemNodeOptions.xMargin, but we're not going to force you :)
        yMargin: 4
      },

      // phet-io
      tandem: Tandem.OPTIONAL
    }, providedOptions );

    // Validate options
    assert && assert( options.carouselOptions.orientation === 'vertical', 'orientation must be vertical' );
    assert && assert( options.buttonOptions.arrowDirection === 'down', 'arrowDirection must be down' );

    // Don't create pages that are longer than the number of items
    options.carouselOptions.itemsPerPage = Math.min( options.carouselOptions.itemsPerPage!, comboBoxItems.length );

    // Create tandems for subcomponents, if they were not provided
    options.carouselOptions.tandem = options.carouselOptions.tandem || options.tandem.createTandem( 'carousel' );
    options.buttonOptions.tandem = options.buttonOptions.tandem || options.tandem.createTandem( 'button' );

    super();

    // Make items in the carousel have the same width and height.
    const alignGroup = new AlignGroup();

    // TODO: These are the nodes, not the ComboBoxItems, is this name best? https://github.com/phetsims/sun/issues/797
    const nodes = getGroupItemNodes( comboBoxItems, options.tandem.createTandem( 'items' ) );

    // Create items for the carousel, whose API for 'items' is different than ComboBox.
    const carouselItemNodes = _.map( comboBoxItems,
<<<<<<< HEAD
      comboBoxItem => {
        return { createNode: ( tandem: Tandem ) => new CarouselItemNode( property, comboBoxItem, alignGroup, options.itemNodeOptions ) };
      }
=======
      ( comboBoxItem, i ) => new CarouselItemNode( property, comboBoxItem, nodes[ i ], alignGroup, options.itemNodeOptions )
>>>>>>> 2c61b21e
    );
    assert && assert( carouselItemNodes.length === comboBoxItems.length, 'expected a carouselItem for each comboBoxItem' );

    const hBoxChildren = [];

    // Create the carousel.
    const carousel = new Carousel( carouselItemNodes, options.carouselOptions );
    hBoxChildren.push( carousel );

    // page control
    let pageControl: PageControl | null = null;
    if ( carousel.numberOfPagesProperty.value > 1 ) {
      pageControl = new PageControl( carousel.pageNumberProperty, carousel.numberOfPagesProperty, combineOptions<PageControlOptions>( {
        orientation: options.carouselOptions.orientation
      }, options.pageControlOptions ) );
      hBoxChildren.push( pageControl );
    }

    // pageControl to the left of carousel
    const carouselAndPageControl = new HBox( {
      spacing: 4,
      children: hBoxChildren
    } );

    // Pressing this button pops the carousel up and down
    const button = new ComboBoxButton( property, comboBoxItems, nodes, combineOptions<ComboBoxButtonOptions>( {
      listener: () => {
        carouselAndPageControl.visible = !carouselAndPageControl.visible;
      },
      widthSizable: options.widthSizable,
      localPreferredWidthProperty: this.localPreferredWidthProperty,
      localMinimumWidthProperty: this.localMinimumWidthProperty
    }, options.buttonOptions ) );

    // Put the button above the carousel, left aligned.
    const vBox = new VBox( {
      spacing: 0,
      align: 'left',
      children: [ button, carouselAndPageControl ]
    } );

    // Wrap everything with Node, to hide VBox's API.
    options.children = [ vBox ];

    this.mutate( options );

    // If the Property changes, hide the carousel. unlink is needed on disposed.
    const propertyListener = () => { carouselAndPageControl.visible = false; };
    property.link( propertyListener );

    // Clicking outside this UI component will hide the carousel and page control.
    // NOTE: adapted from ComboBox.
    const clickToDismissListener = {
      down: ( event: SceneryEvent ) => {
        assert && assert( carousel.visible, 'this listener should be registered only when carousel is visible' );

        // If fuzzing is enabled, exercise this listener some percentage of the time, so that this listener is tested.
        // The rest of the time, ignore this listener, so that the carousel remains popped up, and we test making
        // choices from the carousel. See https://github.com/phetsims/sun/issues/677
        if ( !phet.chipper.isFuzzEnabled() || dotRandom.nextDouble() < 0.25 ) {
          const trail = event.trail;
          if ( !trail.containsNode( button ) && !trail.containsNode( carousel ) && ( !pageControl || !trail.containsNode( pageControl ) ) ) {
            carouselAndPageControl.visible = false;
          }
        }
      }
    };

    // Add clickToDismissListener only when the carousel & page control are visible. unlink is not needed.
    // NOTE: adapted from ComboBox.
    let display: Display | null = null;
    carouselAndPageControl.visibleProperty.link( visible => {
      if ( visible ) {
        assert && assert( !display, 'unexpected display' );
        display = this.getUniqueTrail().rootNode().getRootedDisplays()[ 0 ];
        display.addInputListener( clickToDismissListener );
      }
      else {
        if ( display && display.hasInputListener( clickToDismissListener ) ) {
          display.removeInputListener( clickToDismissListener );
          display = null;
        }
      }
    } );

    this.disposeCarouselComboBox = () => {

      // Deregister observers
      property.unlink( propertyListener );

      // Dispose of subcomponents
      button.dispose();
      pageControl && pageControl.dispose();
      carousel.dispose();
    };
  }

  public override dispose(): void {
    this.disposeCarouselComboBox();
    super.dispose();
  }
}

type CarouselItemNodeSelfOptions = {
  align?: 'left' | 'right' | 'center'; // alignment of node on background
  xMargin?: number; // x margin for backgrounds on the items in the carousel
  yMargin?: number; // y margin for backgrounds on the items in the carousel
  overColor?: TColor; // background color of the item that the pointer is over
  selectedColor?: TColor; // background color of the selected item
};

type CarouselItemNodeOptions = CarouselItemNodeSelfOptions & StrictOmit<NodeOptions, 'children'>;

/**
 * CarouselItemNode is an item this UI component's carousel. Carousel and ComboBox have different APIs for 'items'.
 * This class adapts a ComboBoxItem by making the Node have uniform dimensions, and putting a background behind the
 * Node. The background changes color when the item is selected or the pointer is over the item.
 */
class CarouselItemNode<T> extends Node {

  private readonly disposeCarouselItemNode: () => void;

  public constructor( property: TProperty<T>, comboBoxItem: ComboBoxItem<T>, node: Node, alignGroup: AlignGroup, providedOptions?: CarouselItemNodeOptions ) {

    const options = optionize<CarouselItemNodeOptions, CarouselItemNodeSelfOptions, NodeOptions>()( {

      // CarouselItemNodeSelfOptions
      align: 'left',
      xMargin: 6,
      yMargin: 2,
      overColor: Color.grayColor( 245 ),
      selectedColor: 'yellow',

      // NodeOptions
      tandem: Tandem.OPTIONAL
    }, providedOptions );

    const uniformNode = new AlignBox( node, {
      xAlign: options.align,
      group: alignGroup
    } );

    const backgroundNode = new Rectangle( 0, 0, 1, 1 );

    // Size backgroundNode to fit uniformNode. Note that uniformNode's bounds may change when additional Nodes are
    // added to alignGroup.
    uniformNode.boundsProperty.link( bounds => {
      backgroundNode.setRectBounds( bounds.dilatedXY( options.xMargin, options.yMargin ) );
    } );

    options.children = [ backgroundNode, uniformNode ];

    super( options );

    // Press on an item to select its associated value.
    const pressListener = new PressListener( {
      press: () => {
        property.value = comboBoxItem.value;
      },
      tandem: options.tandem.createTandem( 'pressListener' )
    } );
    this.addInputListener( pressListener );

    // Selecting an item sets its background to the selected color.
    // Pointer over an item sets its background to the highlighted color.
    // Must be disposed because we do not own property.
    const multilink = new Multilink(
      [ property, pressListener.isOverProperty ],
      ( propertyValue, isOver ) => {
        if ( propertyValue === comboBoxItem.value ) {
          backgroundNode.fill = options.selectedColor;
        }
        else if ( isOver ) {
          backgroundNode.fill = options.overColor;
        }
        else {
          backgroundNode.fill = 'transparent';
        }
      } );

    this.disposeCarouselItemNode = () => {
      multilink.dispose();
    };
  }

  public override dispose(): void {
    this.disposeCarouselItemNode();
    super.dispose();
  }
}

sun.register( 'CarouselComboBox', CarouselComboBox );<|MERGE_RESOLUTION|>--- conflicted
+++ resolved
@@ -70,7 +70,7 @@
 
       carouselOptions: {
         buttonOptions: {
-          arrowSize: new Dimension2( 20, 4 ),
+          arrowSize: new Dimension2( 20, 4 )
         },
 
         // Like ComboBox, 'vertical' is the only orientation supported (verified below).
@@ -121,13 +121,9 @@
 
     // Create items for the carousel, whose API for 'items' is different than ComboBox.
     const carouselItemNodes = _.map( comboBoxItems,
-<<<<<<< HEAD
-      comboBoxItem => {
-        return { createNode: ( tandem: Tandem ) => new CarouselItemNode( property, comboBoxItem, alignGroup, options.itemNodeOptions ) };
+      ( comboBoxItem, i ) => {
+        return { createNode: ( tandem: Tandem ) => new CarouselItemNode( property, comboBoxItem, nodes[ i ], alignGroup, options.itemNodeOptions ) };
       }
-=======
-      ( comboBoxItem, i ) => new CarouselItemNode( property, comboBoxItem, nodes[ i ], alignGroup, options.itemNodeOptions )
->>>>>>> 2c61b21e
     );
     assert && assert( carouselItemNodes.length === comboBoxItems.length, 'expected a carouselItem for each comboBoxItem' );
 
